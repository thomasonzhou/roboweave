--- conflicted
+++ resolved
@@ -9,8 +9,7 @@
 
 ## System Overview
 
-<<<<<<< HEAD
-The core objective of RoboWeave is to enable robotic actuation from semantically rich prompts. The system features a professional website with an interactive flow builder that allows users to visualize and customize the robot control pipeline. Input is collected via multimodal interfaces, routed to Gemini for interpretation, and ultimately converted into commands for backend motion planning. The architecture supports text, image, and video inputs and is designed to generalize across multiple robotic tasks.
+The core objective of RoboWeave is to enable robotic actuation from semantically rich prompts. The system features a professional website with an interactive flow builder that allows users to visualize and customize the robot control pipeline. Input is collected via multimodal interfaces and Weave-integrated frontend that reads sensor input, routed to Gemini for interpretation, and ultimately converted into commands for backend motion planning and execution. The architecture supports text, image, audio, and video inputs and is designed to generalize across multiple robotic tasks.
 
 ## Website and Interactive Demo
 
@@ -31,9 +30,6 @@
 - Sidebar with available nodes for easy workflow construction
 - Seamless visual integration with homepage design
 - Based on elegant flow builder patterns with RoboWeave-specific customization
-=======
-The core objective of RoboWeave is to enable robotic actuation from semantically rich prompts. Input is collected via a Weave-integrated frontend that reads sensor input, routed to Gemini for interpretation, and ultimately converted into commands to send to a backend motion execution API. The architecture supports a mixture of text, image, audio, and video inputs and is designed to generalize across multiple robotic tasks.
->>>>>>> 49e2ed84
 
 ## Architecture
 
@@ -168,19 +164,14 @@
 │   ├── wasd_stream.py            # Game widget with navigation
 │   └── requirements.txt
 ├── backend/
-<<<<<<< HEAD
 │   ├── assets/                    # 3D models and robot assets
+│   ├── llm/                      # Gemini interaction and prompt-to-motion translation
+│   ├── mcp/                      # MCP integration layer
 │   ├── go2.mjcf                  # MuJoCo model definition
 │   ├── scene_terrain.xml         # Simulation environment
 │   └── test.ipynb               # Development notebooks
 ├── scripts/                       # Utilities and test cases
 ├── docs/                         # Documentation and presentations
-=======
-│   ├── llm/             # Gemini interaction and prompt-to-motion translation
-│   └── mcp/             # MCP integration layer
-├── scripts/             # QA, telemetry, test cases
-├── docs/                # Architecture notes and presentation assets
->>>>>>> 49e2ed84
 └── README.md
 ```
 
